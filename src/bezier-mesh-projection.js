
(function (exportObj, exportName) {
    "use strict";

    // Temporary buffers (for memory reuse/efficency)
    let buffers = {};
    {
        buffers.vec3 = [];
        for (let i = 0; i < 16; i++)
            buffers.vec3.push(new THREE.Vector3());
    }

    class Grid {
        constructor(rows, cols) {
            this.rowCount = rows;
            this.colCount = cols;
            this.cells = new Array(rows * cols).fill(null);
        }

        [Symbol.iterator]() { return this.cells.values(); }

        forEach(predicate) {
            this.cells.forEach(predicate);
        }

        get(i, j) {
            return this.cells[i * this.colCount + j];
        }

        set(i, j, v) {
            this.cells[i * this.colCount + j] = v;
        }

        deleteRow(i) {
            this.cells.splice(i * this.colCount, this.colCount);
            this.rowCount--;
        }

        rows() {
            let rows = [];

            for (let i = 0; i < this.rowCount; i++) {
                let row = [];
                for (let j = 0; j < this.colCount; j++) {
                    row.push(this.cells[i * this.colCount + j]);
                }
                rows.push(row);
            }
            return rows;
        }

        inserRow(index) {
            this.cells.splice(index * this.colCount, 0, ...new Array(this.colCount).fill(null));
            this.rowCount++;
        }

        insertColumn(index) {
            for (let i = 0; i < this.rowCount; i++)
                this.cells.splice(i * (this.colCount + 1) + index, 0, null);
            this.colCount++;
        }

        columns() {
            let cols = [];

            for (let j = 0; j < this.colCount; j++) {
                let col = [];
                for (let i = 0; i < this.rowCount; i++) {
                    col.push(this.cells[i * this.colCount + j]);
                }
                cols.push(col);
            }

            return cols;

        }
    }

    class Textures {
        constructor() {
            this.loader = new THREE.TextureLoader();
            this.texturesMap = {};
        }

        load(url) {
            return new Promise((resolve, reject) => {

                if (!url)
                    resolve(null);

                if (this.texturesMap[url]) {
                    resolve(this.texturesMap[url]);
                } else {
                    this.texturesMap[url] = this.loader.load(url, (tex) => {
                        resolve(tex);
                    }, undefined, err => reject(err));
                }
            });
        }

        clear() {
            for (let t in this.texturesMap)
                this.texturesMap[t].dispose();
            this.texturesMap = {};
        }

    }

    class History {
        constructor() {
            this.index = -1;
            this.data = [];
        }

        current() {
            return this.data[this.index];
        }

        insert(e) {
            this.index++;
            let deleteCount = Math.max(0, this.data.length - this.index);
            this.data.splice(this.index, deleteCount, e);
        }

        back() {
            this.index = Math.max(0, this.index - 1);
        }

        forward() {
            this.index = Math.min(this.data.length - 1, this.index + 1);
        }

    }

    class Util {



        /**
         * Computes a weighted average of the given vector array
         * @private
         * @param {THREE.Vector3[]} p The points
         * @param {number[]} w The weights
         * @param {number} [f] Global factor
         */
        static weightedAverage(p, w, f) {
            if (p.length != w.length)
                throw new Error("weightedAverage(): invalid parameters");

            f = f || 1;

            let vRes = buffers.vec3[0].set(0, 0, 0);
            for (let i = 0; i < p.length; i++) {
                vRes.add(buffers.vec3[1].copy(p[i]).multiplyScalar(w[i]));
            }

            return vRes.multiplyScalar(f);
        }

        static makeArray(size, ctor, ...args) {
            let r = new Array(size);
            for (let i = 0; i < size; i++)
                r[i] = new ctor(...args);
            return r;
        }

        /**
         * Computes the Bernsetin polinomial of grade 3
         * @param {number} i Index 
         * @param {number} t Curve parameter
         */
        static computeBernsteinBasis3(i, t) {
            let tt = t * t;
            let ttt = tt * t;
            let mt = 1 - t;
            let mtt = mt * mt;
            let mttt = mtt * mt;
            switch (i) {
                case 0:
                    return mttt;
                case 1:
                    return 3 * t * mtt;
                case 2:
                    return 3 * tt * mt;
                case 3:
                    return ttt;
                default:
                    throw new Error("Invalid index for B3: " + i);
            }
        }

        static deCasteljau(t, ...points) {
            let result = [];
            for (let i = 0; i < points.length - 1; i++) {
                result.push(new THREE.Vector3().copy(points[i]).lerp(points[i + 1], t));
            }
            return result;
        }

        static subdivideCurve(t, ...points) {

            points = points.map(p => new THREE.Vector3(p.x, p.y, p.z));

            let c0 = [points[0].clone()];
            let c1 = [points[points.length - 1].clone()];

            let done = false;

            while (!done) {
                points = this.deCasteljau(t, ...points);

                c0.push(points[0].clone());
                c1.splice(0, 0, points[points.length - 1].clone());

                done = points.length === 1;

            }

            return [c0, c1];

        }

        static computeBezierCurve3(t, p0, p1, p2, p3) {
            let result = buffers.vec3[0].set(0, 0, 0);

            let pts = [
                buffers.vec3[1].copy(p0),
                buffers.vec3[2].copy(p1),
                buffers.vec3[3].copy(p2),
                buffers.vec3[4].copy(p3),
            ];

            for (let i = 0; i < pts.length; i++)
                result.add(pts[i].multiplyScalar(this.computeBernsteinBasis3(i, t)));

            return result;

        }

    }

    class Domain {
        constructor(u0, v0, u1, v1) {
            this.u0 = u0;
            this.u1 = u1;
            this.v0 = v0;
            this.v1 = v1;
        }

        contains(u, v) {
            return u >= this.u0 && u <= this.u1 && v >= this.v0 && v <= this.v1;
        }
    }

    class ControlPoint extends THREE.Vector3 {
        constructor(ownerProjection, x, y, z) {
            super(x, y, z);
            this.ownerProjection = ownerProjection;
            this.domElement = document.createElement("div");
            this.parent = null;
            this.children = [];
            this.mirrorMode = false;
            this.create();
        }

        static fromVector(ownerProjection, point) {
            return new ControlPoint(ownerProjection, point.x, point.y, point.z);
        }

        addChildren(...children) {
            for (let c of children)
                if (!this.children.includes(c))
                    this.children.push(c);
            children.forEach(c => c.parent = this);
        }

        mirror(other, reference) {
            if (other && reference) {
                this.mirrorPoint = {
                    other: other,
                    reference: reference
                }
            } else {
                this.mirrorPoint = null;
            }
        }

        move(x, y) {
            let offset = this.ownerProjection.screenToWorld(x, y).sub(this);

            this.add(offset);

            this.children.forEach(c => c.add(offset));

            if (this.mirrorPoint && this.mirrorMode) {
                let offset = buffers.vec3[0].copy(this.mirrorPoint.reference).sub(this);
                this.mirrorPoint.other.copy(this.mirrorPoint.reference).add(offset);
            }

        }

        update() {
            let screenPos = this.ownerProjection.worldToScreen(this);
            let rect = this.domElement.getBoundingClientRect();
            this.domElement.style.left = (screenPos.x - rect.width / 2) + "px";
            this.domElement.style.top = (screenPos.y - rect.height / 2) + "px";
            this.domElement.style.backgroundColor = this.ownerProjection.options.handleColor;
            this.domElement.style.display = this.ownerProjection.options.preview ? "none" : null;
        }

        create() {
            this.domElement.classList.add("bm-handle");
            this.domElement.addEventListener("mousedown", (evt) => {
                this.ownerProjection.setSelectedHandle(this);
                this.mirrorMode = evt.button === 2;
                evt.preventDefault();
            })
            this.ownerProjection.container.appendChild(this.domElement);
        }

        dispose() {
            this.ownerProjection.container.removeChild(this.domElement);
            this.domElement = null;
        }

        clone() {
            return new ControlPoint(this.ownerProjection, this.x, this.y, this.z);
        }

    }

    class Patch {
        constructor(ownerProjection) {
            this.ownerProjection = ownerProjection;
            this.dispose();
        }

        initFromCorners(topLeft, topRight, bottomLeft, bottomRight) {

            let cp = new Array(16);

            let tl = cp[12] = ControlPoint.fromVector(this.ownerProjection, topLeft);
            let tr = cp[15] = ControlPoint.fromVector(this.ownerProjection, topRight);
            let bl = cp[0] = ControlPoint.fromVector(this.ownerProjection, bottomLeft);
            let br = cp[3] = ControlPoint.fromVector(this.ownerProjection, bottomRight);

            cp[1] = bl.clone().lerp(br, 1 / 3);
            cp[2] = bl.clone().lerp(br, 2 / 3);

            cp[13] = tl.clone().lerp(tr, 1 / 3);
            cp[14] = tl.clone().lerp(tr, 2 / 3);

            cp[4] = bl.clone().lerp(tl, 1 / 3);
            cp[8] = bl.clone().lerp(tl, 2 / 3);

            cp[7] = br.clone().lerp(tr, 1 / 3);
            cp[11] = br.clone().lerp(tr, 2 / 3);

            cp[5] = new ControlPoint(this.ownerProjection);
            cp[6] = new ControlPoint(this.ownerProjection);
            cp[9] = new ControlPoint(this.ownerProjection);
            cp[10] = new ControlPoint(this.ownerProjection);

            this.dispose();

            let initialBezierPatch = new BezierPatch(this.ownerProjection, new Domain(0, 0, 1, 1), cp);
            this.bezierPatchesGrid = new Grid(1, 1);
            this.bezierPatchesGrid.set(0, 0, initialBezierPatch);

            cp[0].addChildren(cp[1], cp[4]);
            cp[3].addChildren(cp[2], cp[7]);
            cp[15].addChildren(cp[11], cp[14]);
            cp[12].addChildren(cp[8], cp[13]);

            cp[1].mirror(cp[4], cp[0]);
            cp[4].mirror(cp[1], cp[0]);

            cp[2].mirror(cp[7], cp[3]);
            cp[7].mirror(cp[2], cp[3]);

            cp[11].mirror(cp[14], cp[15]);
            cp[14].mirror(cp[11], cp[15]);

            cp[8].mirror(cp[13], cp[12]);
            cp[13].mirror(cp[8], cp[12]);

        }

        dispose() {
            if (this.bezierPatchesGrid)
                this.bezierPatchesGrid.forEach(p => p.dispose());
            this.bezierPatchesGrid = null;
        }

        save() {

            let ref = (p) => {
                if (!p["$ref"] === undefined)
                    throw new Error("Serialize error");
                return p["$ref"];
            }

            let serialize = (o) => {
                return JSON.parse(JSON.stringify(o));
            }

            // 1 . Set control points reference
            let refCount = 0;
            this.bezierPatchesGrid.forEach(patch => {
                for (let point of patch.controlPoints) {
                    point["$ref"] = refCount;
                    refCount++;
                }
            });

            let controlPoints = [];
            let patches = [];

            this.bezierPatchesGrid.forEach(patch => {

                let patchData = {
                    controlPoints: [],
                    domain: serialize(patch.domain)
                };

                for (let point of patch.controlPoints) {
                    let p = {
                        x: point.x,
                        y: point.y,
                        z: point.z,
                        children: point.children.map(c => ref(c)),
                        mirrorPoint: point.mirrorPoint ?
                            { other: ref(point.mirrorPoint.other), reference: ref(point.mirrorPoint.reference) } :
                            null
                    }
                    controlPoints.push(p);
                    patchData.controlPoints.push(ref(point));
                }

                patches.push(patchData);
            });

            return {
                rows: this.bezierPatchesGrid.rowCount,
                cols: this.bezierPatchesGrid.colCount,
                patches: patches,
                controlPoints: controlPoints
            }

        }

        restore(savedInstance) {

            this.dispose();

            this.bezierPatchesGrid = new Grid(savedInstance.rows, savedInstance.cols);

            let controlPoints = savedInstance.controlPoints.map(p => {
                return new ControlPoint(this.ownerProjection, p.x, p.y, p.z);
            })

            for (let i = 0; i < controlPoints.length; i++) {
                let cpData = savedInstance.controlPoints[i];
                controlPoints[i].addChildren(...cpData.children.map(i => controlPoints[i]));
                if (cpData.mirrorPoint) {
                    controlPoints[i].mirror(
                        controlPoints[cpData.mirrorPoint.other],
                        controlPoints[cpData.mirrorPoint.reference]
                    );
                }
            }

            let i = 0;
            for (let patchData of savedInstance.patches) {
                let cps = patchData.controlPoints.map(i => controlPoints[i]);
                let row = Math.floor(i / savedInstance.rows);
                let col = i % savedInstance.rows;
                this.bezierPatchesGrid.set(row, col, new BezierPatch(
                    this.ownerProjection,
                    new Domain(patchData.domain.u0, patchData.domain.v0, patchData.domain.u1, patchData.domain.v1),
                    cps
                ));
                ++i;
            }

        }

        compute(u, v, mode) {
            for (let p of this.bezierPatchesGrid) {
                if (p.domain.contains(u, v))
                    return p.compute(u, v, mode);
            };
            debugger;
        }


        update() {
            this.bezierPatchesGrid.forEach(p => p.update());
        }

        relinkHandles() {
            for (let p of this.bezierPatchesGrid) {
                let cp = p.controlPoints;
                cp.forEach(cp => {
                    cp.children.forEach(c => c.parent = null);
                    cp.children = [];
                });
            }

            for (let p of this.bezierPatchesGrid) {
                let cp = p.controlPoints;
                cp[0].addChildren(cp[1], cp[4]);
                cp[3].addChildren(cp[2], cp[7]);
                cp[12].addChildren(cp[8], cp[13]);
                cp[15].addChildren(cp[14], cp[11]);
            }

        }

        subdivideHorizontal(v) {
            let rowIndex = this.bezierPatchesGrid.rows().findIndex(r => r[0].domain.v0 <= v && r[0].domain.v1 >= v);
            let row = this.bezierPatchesGrid.rows()[rowIndex];

            let topPatches = [];
            let bottomPatches = [];


            /* Subdivided curves
            a1      b1      c1      d1
            |       |       |       |
            |       |       |       |
            |       |       |       |
            |       |       |       |
            |       |       |       |
            ---------------------------- cut point
            |       |       |       |
            |       |       |       |
            |       |       |       |
            |       |       |       |
            |       |       |       |
            a0      b0      c0      d0

            */

            for (let j = 0; j < this.bezierPatchesGrid.colCount; j++) {

                let cur = row[j];

                let a = Util.subdivideCurve(v, cur.controlPoints[0], cur.controlPoints[4], cur.controlPoints[8], cur.controlPoints[12]);
                let b = Util.subdivideCurve(v, cur.controlPoints[1], cur.controlPoints[5], cur.controlPoints[9], cur.controlPoints[13]);
                let c = Util.subdivideCurve(v, cur.controlPoints[2], cur.controlPoints[6], cur.controlPoints[10], cur.controlPoints[14]);
                let d = Util.subdivideCurve(v, cur.controlPoints[3], cur.controlPoints[7], cur.controlPoints[11], cur.controlPoints[15]);


                let ptsTop = new Array(16).fill(null);
                let ptsBottom = new Array(16).fill(null);

                if (j > 0) {
                    ptsBottom[0] = bottomPatches[j - 1].controlPoints[3];
                    ptsBottom[4] = bottomPatches[j - 1].controlPoints[7];
                    ptsBottom[8] = bottomPatches[j - 1].controlPoints[11];
                    ptsBottom[12] = bottomPatches[j - 1].controlPoints[15];

                    ptsTop[0] = topPatches[j - 1].controlPoints[3];
                    ptsTop[4] = topPatches[j - 1].controlPoints[7];
                    ptsTop[8] = topPatches[j - 1].controlPoints[11];
                    ptsTop[12] = topPatches[j - 1].controlPoints[15];

                } else {
                    ptsBottom[0] = cur.controlPoints[0];
                    ptsBottom[4] = cur.controlPoints[4].copy(a[0][1]);
                    ptsBottom[8] = ControlPoint.fromVector(this.ownerProjection, a[0][2]);

                    ptsTop[12] = cur.controlPoints[12];
                    ptsTop[8] = cur.controlPoints[8].copy(a[1][2]);
                    ptsTop[4] = ControlPoint.fromVector(this.ownerProjection, a[1][1]);

                    ptsBottom[12] = ptsTop[0] = ControlPoint.fromVector(this.ownerProjection, a[1][0]);

                }

                ptsBottom[1] = cur.controlPoints[1];
                ptsBottom[2] = cur.controlPoints[2];
                ptsBottom[3] = cur.controlPoints[3];
                ptsBottom[7] = cur.controlPoints[7].copy(d[0][1]);
                ptsBottom[11] = ControlPoint.fromVector(this.ownerProjection, d[0][2]);

                ptsBottom[5] = cur.controlPoints[5];
                ptsBottom[6] = cur.controlPoints[6];
                ptsBottom[9] = new ControlPoint(this.ownerProjection);
                ptsBottom[10] = new ControlPoint(this.ownerProjection);

                ptsTop[13] = cur.controlPoints[13];
                ptsTop[14] = cur.controlPoints[14];
                ptsTop[15] = cur.controlPoints[15];
                ptsTop[11] = cur.controlPoints[11].copy(d[1][2]);
                ptsTop[7] = ControlPoint.fromVector(this.ownerProjection, d[1][1]);

                ptsTop[5] = new ControlPoint(this.ownerProjection);
                ptsTop[6] = new ControlPoint(this.ownerProjection);
                ptsTop[9] = cur.controlPoints[9];
                ptsTop[10] = cur.controlPoints[10];

                ptsBottom[13] = ptsTop[1] = ControlPoint.fromVector(this.ownerProjection, b[1][0]);
                ptsBottom[14] = ptsTop[2] = ControlPoint.fromVector(this.ownerProjection, c[1][0]);
                ptsBottom[15] = ptsTop[3] = ControlPoint.fromVector(this.ownerProjection, d[1][0]);

                bottomPatches.push(new BezierPatch(
                    this.ownerProjection,
                    new Domain(cur.domain.u0, cur.domain.v0, cur.domain.u1, v),
                    ptsBottom
                ));

                topPatches.push(new BezierPatch(
                    this.ownerProjection,
                    new Domain(cur.domain.u0, v, cur.domain.u1, cur.domain.v1),
                    ptsTop
                ));
            }

            this.bezierPatchesGrid.inserRow(rowIndex + 1);
            this.bezierPatchesGrid.inserRow(rowIndex + 2);

            for (let j = 0; j < this.bezierPatchesGrid.colCount; j++) {
                this.bezierPatchesGrid.set(rowIndex + 1, j, bottomPatches[j]);
                this.bezierPatchesGrid.set(rowIndex + 2, j, topPatches[j]);
            }

            this.bezierPatchesGrid.deleteRow(rowIndex);

            this.relinkHandles();


        }

    }

    class BezierPatch {
        constructor(ownerProjection, domain, controlPoints) {
            this.ownerProjection = ownerProjection;
            this.controlPoints = controlPoints;
            this.domain = domain;
        }

        coons(u, v) {
            let cp = this.controlPoints;

            let ruledU = new THREE.Vector3();
            let ruledV = new THREE.Vector3();
            let bilinearUV = new THREE.Vector3();

            ruledU
                .copy(Util.computeBezierCurve3(v, cp[0], cp[4], cp[8], cp[12]))
                .lerp(Util.computeBezierCurve3(v, cp[3], cp[7], cp[11], cp[15]), u);

            ruledV
                .copy(Util.computeBezierCurve3(u, cp[0], cp[1], cp[2], cp[3]))
                .lerp(Util.computeBezierCurve3(u, cp[12], cp[13], cp[14], cp[15]), v);

            let v0 = buffers.vec3[0];

            bilinearUV
                .add(v0.copy(cp[0]).multiplyScalar((1 - u) * (1 - v)))
                .add(v0.copy(cp[3]).multiplyScalar(u * (1 - v)))
                .add(v0.copy(cp[12]).multiplyScalar(v * (1 - u)))
                .add(v0.copy(cp[15]).multiplyScalar(u * v));

            return ruledV.add(ruledV).sub(bilinearUV);


        }

        compute(u, v, mode) {

            u = (u - this.domain.u0) / (this.domain.u1 - this.domain.u0);
            v = (v - this.domain.v0) / (this.domain.v1 - this.domain.v0);

            if (mode === "linear") {
                let v0 = buffers.vec3[0].copy(this.controlPoints[0]);
                let v1 = buffers.vec3[1].copy(this.controlPoints[12]);

                v0.lerp(this.controlPoints[3], u);
                v1.lerp(this.controlPoints[15], u);

                return v0.lerp(v1, v);
<<<<<<< HEAD
            } else if (mode === "bezierContour") {


                let c = this.controlPoints;

                let u0 = Util.computeBezierCurve3(u, c[0], c[1], c[2], c[3]).clone();
                let u1 = Util.computeBezierCurve3(u, c[12], c[13], c[14], c[15]).clone();
                let v0 = Util.computeBezierCurve3(v, c[0], c[4], c[8], c[12]).clone();
                let v1 = Util.computeBezierCurve3(v, c[3], c[7], c[11], c[15]).clone();

                let u2 = u0.lerp(u1, v);
                let v2 = v0.lerp(v1, u);


                return u2.lerp(v2, 0.5);
=======
>>>>>>> f954ec0a
            } else if (mode === "bezier") {

                let pRes = buffers.vec3[0].set(0, 0, 0);
                let p0 = buffers.vec3[1];
                for (let y = 0; y < 4; y++) {
                    for (let x = 0; x < 4; x++) {
                        let b = Util.computeBernsteinBasis3(x, u) * Util.computeBernsteinBasis3(y, v);
                        pRes.add(p0.copy(this.controlPoints[y * 4 + x]).multiplyScalar(b));
                    }
                }
                return pRes;

            } else {
                throw new Error("Invalid patch compute mode: " + mode);
            }
        }

        update() {
            // Compute middle control points
            let cp = this.controlPoints;
            
            cp[5].copy(cp[4]).add(cp[1]).sub(cp[0]);
            cp[6].copy(cp[2]).add(cp[7]).sub(cp[3]);
            cp[9].copy(cp[8]).add(cp[13]).sub(cp[12]);
            cp[10].copy(cp[14]).add(cp[11]).sub(cp[15]);
            
            cp.forEach(c => c.update());
        }

        dispose() {
            this.controlPoints.forEach(p => p.dispose());
        }

    }

    /**
     * Creates a new instance
     * @constructor
     * @param {object} options
     * @param {string} options.container The selector for the canvas container
     * @param {number} [options.aspectRatio] The initial aspect ratio of the plane.
     * @param {number} [options.gridSize] The number of subdivisions.
     * @param {string} [options.zoom] Camera zoom.
     * @param {string} [options.gridColor] Color used for grid lines and grid points.
     * @param {"bezier"|"linear"} [options.mode] Interpolation mode
     * @param {string} [options.texture] The url of the texture to be used
     * @param {string} [options.background] The image to be placed in the background
     * @param {boolean} [options.preview] If true, hides the grid and the control points
     */
    class BezierMeshProjection {
        constructor(options) {

            this.options = {
                container: null,
                aspectRatio: 1,
                gridSize: 20,
                zoom: 1,
                gridColor: "#666666",
                handleColor: "#0088ff",
                mode: "bezier",
                texture: null,
                background: null,
                preview: false
            }

            this.initialize(options.container, options.aspectRatio);
            this.reset(options);
            this.loop();
        }

        /**
         * Saves the current configuration so it can be restored later
         * @returns {object} The current configuration
         */
        save() {

        }

        /**
         * Restores the given configuration
         * @param {object} savedInstance The configuration to be restored
         */
        restore(savedInstance) {

        }

        /**
         * Change the current configuration.
         * @param {object} options 
         * @param {number} [options.gridSize] The number of subdivisions.
         * @param {string} [options.zoom] Camera zoom.
         * @param {string} [options.gridColor] Color used for grid lines and grid points.
         * @param {"bezier"|"linear"} [options.mode] Interpolation mode
         * @param {string} [options.texture] The url of the texture to be used
         * @param {string} [options.background] The image to be placed in the background
         * @param {boolean} [options.preview] If true, hides the grid and the control points
         */
        reset(options) {

            Object.assign(this.options, options);

            const gs = this.options.gridSize;
            const gs1 = gs + 1;
            const n = gs1 * gs1;
            this.meshes = {};


            // Initialize three.js scene

            this.scene = new THREE.Scene();
            this.camera = new THREE.OrthographicCamera(-1, 1, -1, 1, -1, 1);

            // Init grid points buffer;
            this.gridPoints = new Array((gs + 1) * (gs + 1));
            for (let i = 0; i < this.gridPoints.length; i++)
                this.gridPoints[i] = new THREE.Vector3();

            // Create background plane
            {

                this.textures.load(this.options.background).then(tex => {
                    let planeGeom = new THREE.PlaneGeometry(
                        tex.image.width / tex.image.height * 2,
                        2
                    );

                    planeGeom.translate(0, 0, -0.1);

                    this.meshes.backgroundPlane = new THREE.Mesh(planeGeom, new THREE.MeshBasicMaterial({
                        color: 0xffffff,
                        map: tex
                    }));

                    this.scene.add(this.meshes.backgroundPlane);

                });

            }

            // Create plane mesh
            {

                // Indices
                let indices = [];

                for (let y = 0; y < gs; y++) {
                    for (let x = 0; x < gs; x++) {
                        let a = y * gs1 + x;
                        let b = y * gs1 + x + 1;
                        let c = (y + 1) * gs1 + x;
                        let d = (y + 1) * gs1 + x + 1;

                        indices.push(a, b, c);
                        indices.push(b, d, c);

                    }
                }

                // Normals
                let normals = [];
                for (let i = 0; i < n; i++)
                    normals.push(0, 0, 1);

                // UVs
                let uvs = [];

                for (let y = 0; y < gs1; y++) {
                    for (let x = 0; x < gs1; x++) {
                        uvs.push(x / gs, y / gs);
                    }
                }

                let planeGeom = new THREE.BufferGeometry();

                planeGeom.addAttribute("position", new THREE.BufferAttribute(new Float32Array(n * 3), 3));
                planeGeom.addAttribute("normal", new THREE.Float32BufferAttribute(normals, 3));
                planeGeom.addAttribute("uv", new THREE.Float32BufferAttribute(uvs, 2));
                planeGeom.setIndex(indices);


                this.meshes.plane = new THREE.Mesh(planeGeom, new THREE.MeshBasicMaterial({
                    color: 0xffffff
                }));

                this.scene.add(this.meshes.plane);

                this.textures.load(this.options.texture).then((tex) => {
                    this.meshes.plane.material.map = tex;
                    this.meshes.plane.material.transparent = true;
                    this.meshes.plane.material.needsUpdate = true;
                });


            }

            // Create grid points mesh
            {
                let n = (gs + 1) * (gs + 1);
                let dotsGeom = new THREE.BufferGeometry();
                let dotsPositions = new Float32Array(3 * n);

                dotsGeom.addAttribute("position", new THREE.BufferAttribute(dotsPositions, 3));

                let dots = new THREE.Points(dotsGeom, new THREE.PointsMaterial({
                    color: this.options.gridColor,
                    size: 4,
                    opacity: 0.5,
                    transparent: true
                }));

                this.scene.add(dots);

                this.meshes.gridDots = dots;
            }

            // Create grid lines mesh
            {
                let indices = [];

                for (let k = 0; k < gs + 1; k++) {
                    for (let m = 0; m < gs; m++) {
                        // Horizonal line 
                        // k => row, m => column
                        indices.push(k * gs1 + m, k * gs1 + m + 1);

                        // Vertical line
                        // k => column, m => row
                        indices.push(m * gs1 + k, (m + 1) * gs1 + k);
                    }
                }

                let linesGeom = new THREE.BufferGeometry();

                linesGeom.addAttribute("position", new THREE.BufferAttribute(new Float32Array(n * 3), 3));
                linesGeom.setIndex(indices);

                this.meshes.gridLines = new THREE.LineSegments(linesGeom, new THREE.LineBasicMaterial({
                    color: this.options.gridColor,
                    linewidth: 1,
                    opacity: 0.5,
                    transparent: true
                }));
                this.scene.add(this.meshes.gridLines);

            }

            // Create handle lines mesh
            {
                const vertexCount = 2 * 10000;

                let handleLinesGeom = new THREE.BufferGeometry();

                handleLinesGeom.addAttribute("position", new THREE.BufferAttribute(new Float32Array(vertexCount * 3), 3));

                this.meshes.handleLines = new THREE.LineSegments(handleLinesGeom, new THREE.LineBasicMaterial({ color: this.options.handleColor }));
                this.scene.add(this.meshes.handleLines);

            }

            this.meshes.gridDots.visible = !this.options.preview;
            this.meshes.handleLines.visible = !this.options.preview;
            this.meshes.gridLines.visible = !this.options.preview;

            this.reshape();

        }

        /**
         * Called after the component is constructed.
         * @private
         */
        initialize(container, aspectRatio) {

            // Main container
            this.container = document.querySelector(container);


            // Init three.js renderer
            this.renderer = new THREE.WebGLRenderer({ antialias: true });
            this.textures = new Textures;
            this.history = new History();

            this.raycaster = new THREE.Raycaster();

            // Create initial patch
            {

                let bl = buffers.vec3[0].set(-1 * aspectRatio * 0.7, -1 * 0.7, 0);
                let br = buffers.vec3[1].set(+1 * aspectRatio * 0.7, -1 * 0.7, 0);
                let tl = buffers.vec3[2].set(-1 * aspectRatio * 0.7, +1 * 0.7, 0);
                let tr = buffers.vec3[3].set(+1 * aspectRatio * 0.7, +1 * 0.7, 0);


                this.patch = new Patch(this);
                this.patch.initFromCorners(tl, tr, bl, br);

                window["patch"] = this.patch;
            }

            // Add window listeners + dom elements
            this.container.appendChild(this.renderer.domElement);
            this.container.addEventListener("mousemove", this.mousemove.bind(this));
            this.container.addEventListener("contextmenu", (evt) => evt.preventDefault());
            window.addEventListener("resize", this.reshape.bind(this));
            window.addEventListener("mouseup", this.mouseup.bind(this));
            window.addEventListener("keypress", this.keypress.bind(this));

            this.saveHistory();

        }

        restoreHistory() {
            let current = this.history.current();
            this.patch.restore(current.patchData);
        }

        saveHistory() {
            this.history.insert({
                patchData: this.patch.save()
            });
        }



        /**
         * Main loop
         * @private
         */
        loop() {
            window.requestAnimationFrame(this.loop.bind(this));

            this.updateProjectionMatrix();
            this.updatePatch();
            this.updateMeshes();

            this.renderer.clearColor();

            this.renderer.render(this.scene, this.camera);
        }


        updatePatch() {
            this.patch.update();
        }

        /**
         * Updates all the meshes
         * @private
         */
        updateMeshes() {
            const gs = this.options.gridSize;

            // Compute grid points
            {
                for (let x = 0; x < gs + 1; x++) {
                    for (let y = 0; y < gs + 1; y++) {
                        let point = this.patch.compute(x / gs, y / gs, this.options.mode);
                        if (!point)
                            debugger;
                        this.gridPoints[y * (gs + 1) + x].copy(point);
                    }
                }
            }


            // Update meshes
            {
                let dotsPositions = this.meshes.gridDots.geometry.attributes.position;
                let linesPositions = this.meshes.gridLines.geometry.attributes.position;
                let planePositions = this.meshes.plane.geometry.attributes.position;

                for (let x = 0; x < gs + 1; x++) {
                    for (let y = 0; y < gs + 1; y++) {
                        let idx = y * (gs + 1) + x;
                        let bufIdx = idx * 3;

                        linesPositions.array[bufIdx + 0] = planePositions.array[bufIdx + 0] = dotsPositions.array[bufIdx + 0] = this.gridPoints[idx].x;
                        linesPositions.array[bufIdx + 1] = planePositions.array[bufIdx + 1] = dotsPositions.array[bufIdx + 1] = this.gridPoints[idx].y;
                        linesPositions.array[bufIdx + 2] = 0.01;
                        planePositions.array[bufIdx + 2] = 0;
                        dotsPositions.array[bufIdx + 2] = 0.01;
                    }
                }

                dotsPositions.needsUpdate = true;
                linesPositions.needsUpdate = true;
                planePositions.needsUpdate = true;

            }


            // Update handle lines 
            {

                let linesGeometry = this.meshes.handleLines.geometry;
                let linesPositions = linesGeometry.attributes.position;
                let count = 0;

                this.patch.bezierPatchesGrid.forEach(patch => {
                    for (let cp of patch.controlPoints) {
                        for (let child of cp.children) {

                            linesPositions.array[count * 3 + 0] = cp.x;
                            linesPositions.array[count * 3 + 1] = cp.y;
                            linesPositions.array[count * 3 + 2] = 0.02;

                            linesPositions.array[count * 3 + 3] = child.x;
                            linesPositions.array[count * 3 + 4] = child.y;
                            linesPositions.array[count * 3 + 5] = 0.02;

                            count += 2;
                        }
                    }
                });

                linesPositions.needsUpdate = true;

                linesGeometry.setDrawRange(0, count);

            }

        }
        /**
         * Updates the projection matrix
         * @private
         */
        updateProjectionMatrix() {
            let [w, h] = [this.container.clientWidth, this.container.clientHeight];
            let z = 1 / this.options.zoom;
            this.camera.left = -w / h * z;
            this.camera.right = w / h * z;
            this.camera.bottom = -z;
            this.camera.top = z;
            this.camera.near = -1;
            this.camera.far = 1;
            this.camera.updateProjectionMatrix();
        }

        /**
         * Updates the size of the renderer and the projection matrix
         * @private
         */
        reshape() {
            this.renderer.setSize(this.container.clientWidth, this.container.clientHeight);
            this.updateProjectionMatrix();
        }

        keypress(evt) {
            if (evt.ctrlKey) {
                switch (evt.code) {
                    case "KeyZ": // Undo
                        this.history.back();
                        this.restoreHistory();
                        break;
                    case "KeyY": // Redo
                        this.history.forward();
                        this.restoreHistory();
                        break;
                }
            }

            if (evt.code === "KeyS") {
                this.patch.subdivideHorizontal(0.5);
            }

        }



        /**
         * Mouse move handle of the canvas
         * @private
         * @param {MouseEvent} evt 
         */
        mousemove(evt) {
            let t = evt.target;
            let [mx, my] = [evt.offsetX, evt.offsetY];

            if (t !== this.renderer.domElement) {
                // it's an handle
                let rect = t.getBoundingClientRect();
                mx += t.offsetLeft
                my += t.offsetTop;
            }

            if (this.selectedHandle) {
                this.selectedHandle.move(mx, my);
            }

            // Raycaster test

            let mouseNdc = new THREE.Vector2(
                mx / this.container.clientWidth * 2 - 1,
                - (my / this.container.clientHeight) * 2 + 1
            );

            /*
            this.raycaster.setFromCamera(mouseNdc, this.camera);
            let intersects = this.raycaster.intersectObject(this.meshes.plane);
            console.log(intersects);
            if(intersects.length === 1) {
                let u = intersects[0].uv.x;
                let v = intersects[0].uv.y;

                let pu0 = new THREE.Vector3().copy(this.patch.compute(u, 0));
                let pu1 = new THREE.Vector3().copy(this.patch.compute(u, 1));
                let pv0 = new THREE.Vector3().copy(this.patch.compute(0, v));
                let pv1 = new THREE.Vector3().copy(this.patch.compute(1, v));

                console.log(pu0, pu1, pv0, pv1);
            }
            */
        }

        /**
         * Mouse up event handler for window
         * @private
         * @param {MouseEvent} evt 
         */
        mouseup(evt) {
            if (this.selectedHandle) {

                if (this.dragHandleInfo.position.distanceTo(this.selectedHandle) > 0) {
                    this.saveHistory();
                }

                this.dragHandleInfo = null;
                this.selectedHandle = null;
            }
        }

        /**
         * Computes the world coordinates given the screen coordinates relative to the canvas
         * @private
         * @param {number} x X position 
         * @param {number} y Y position
         * @returns {Vector3} The position in world coordinates
         */
        screenToWorld(x, y) {
            x = (x / this.container.clientWidth) * 2 - 1;
            y = ((this.container.clientHeight - y) / this.container.clientHeight) * 2 - 1;
            return new THREE.Vector3(x, y, 0).unproject(this.camera);
        }

        /**
         * Computes the position in screen coordinates relative to the canvas given the
         * world coordinates
         * @private
         * @param {THREE.Vector3} v The position in world coordinates
         * @returns {THREE.Vector2} The position in screen coordintes
         */
        worldToScreen(v) {
            let uv = buffers.vec3[0].copy(v).project(this.camera);
            return new THREE.Vector2(
                (uv.x + 1) / 2 * this.container.clientWidth,
                this.container.clientHeight - (uv.y + 1) / 2 * this.container.clientHeight
            );
        }

        setSelectedHandle(handle) {
            this.selectedHandle = handle;

            this.dragHandleInfo = {
                position: new THREE.Vector3().copy(handle),
                patchData: this.patch.save()
            }
        }

    }

    exportObj[exportName] = {
        BezierMeshProjection: BezierMeshProjection
    }

})(window, "bm");
<|MERGE_RESOLUTION|>--- conflicted
+++ resolved
@@ -683,24 +683,6 @@
                 v1.lerp(this.controlPoints[15], u);
 
                 return v0.lerp(v1, v);
-<<<<<<< HEAD
-            } else if (mode === "bezierContour") {
-
-
-                let c = this.controlPoints;
-
-                let u0 = Util.computeBezierCurve3(u, c[0], c[1], c[2], c[3]).clone();
-                let u1 = Util.computeBezierCurve3(u, c[12], c[13], c[14], c[15]).clone();
-                let v0 = Util.computeBezierCurve3(v, c[0], c[4], c[8], c[12]).clone();
-                let v1 = Util.computeBezierCurve3(v, c[3], c[7], c[11], c[15]).clone();
-
-                let u2 = u0.lerp(u1, v);
-                let v2 = v0.lerp(v1, u);
-
-
-                return u2.lerp(v2, 0.5);
-=======
->>>>>>> f954ec0a
             } else if (mode === "bezier") {
 
                 let pRes = buffers.vec3[0].set(0, 0, 0);
