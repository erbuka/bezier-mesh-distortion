--- conflicted
+++ resolved
@@ -410,13 +410,10 @@
             cp[15].addChildren(cp[11], cp[14], cp[10]);
             cp[12].addChildren(cp[8], cp[13], cp[9]);
 
-<<<<<<< HEAD
-=======
             cp[0].addChildren(cp[1], cp[4], cp[5]);
             cp[3].addChildren(cp[2], cp[7], cp[6]);
             cp[15].addChildren(cp[11], cp[14], cp[10]);
             cp[12].addChildren(cp[8], cp[13], cp[9]);
->>>>>>> 2a900b24
 
             cp[1].mirror(cp[4], cp[0]);
             cp[4].mirror(cp[1], cp[0]);
@@ -544,7 +541,7 @@
             this.bezierPatchesGrid.forEach(p => p.update());
         }
 
-        relinkHandles() {
+        relinkControlPoints() {
             for (let p of this.bezierPatchesGrid) {
                 let cp = p.controlPoints;
                 cp.forEach(cp => {
@@ -555,10 +552,10 @@
 
             for (let p of this.bezierPatchesGrid) {
                 let cp = p.controlPoints;
-                cp[0].addChildren(cp[1], cp[4]);
-                cp[3].addChildren(cp[2], cp[7]);
-                cp[12].addChildren(cp[8], cp[13]);
-                cp[15].addChildren(cp[14], cp[11]);
+                cp[0].addChildren(cp[1], cp[4], cp[5]);
+                cp[3].addChildren(cp[2], cp[7], cp[6]);
+                cp[12].addChildren(cp[8], cp[13], cp[9]);
+                cp[15].addChildren(cp[14], cp[11], cp[10]);
             }
 
         }
@@ -757,10 +754,8 @@
         update() {
             // Compute middle control points
             let cp = this.controlPoints;
-            cp.forEach(p=>p.update());
-
-<<<<<<< HEAD
-=======
+            cp.forEach(p => p.update());
+
             /*
             cp[5].copy(cp[4]).add(cp[1]).sub(cp[0]);
             cp[6].copy(cp[2]).add(cp[7]).sub(cp[3]);
@@ -769,7 +764,6 @@
             */
 
             cp.forEach(c => c.update());
->>>>>>> 2a900b24
         }
 
         dispose() {
